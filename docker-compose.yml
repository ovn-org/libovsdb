--- conflicted
+++ resolved
@@ -1,6 +1,5 @@
 version: "3"
 
-<<<<<<< HEAD
 services:
   ovs:
     image: socketplane/openvswitch:2.4.0
@@ -10,16 +9,14 @@
       - "6640/tcp"
     cap_add:
       - NET_ADMIN
-=======
-test:
-  image: golang:1.13.8
-  links:
-    - ovs
-  volumes: 
-    - .:/go/src/github.com/socketplane/libovsdb
-  working_dir: /go/src/github.com/socketplane/libovsdb
-  environment:
-    DOCKER_IP: "ovs"
-    OVS_DB: "tcp:ovs:6640"
-  command: "make test-local"
->>>>>>> 70a2b9fa
+  test:
+    image: golang:1.13.8
+    links:
+      - ovs
+    volumes: 
+      - .:/go/src/github.com/socketplane/libovsdb
+    working_dir: /go/src/github.com/socketplane/libovsdb
+    environment:
+      DOCKER_IP: "ovs"
+      OVS_DB: "tcp:ovs:6640"
+    command: "make test-local"